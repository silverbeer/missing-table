--- conflicted
+++ resolved
@@ -49,16 +49,11 @@
             if not profile_response.data or len(profile_response.data) == 0:
                 logger.warning(f"No profile found for user {user_id}")
                 return None
-<<<<<<< HEAD
-                
-            profile = profile_response.data[0]
-=======
             
             # If multiple profiles exist, take the first one (should be fixed by cleanup script)
             profile = profile_response.data[0]
             if len(profile_response.data) > 1:
                 logger.warning(f"Multiple profiles found for user {user_id}, using first one")
->>>>>>> d7591e49
             
             return {
                 'user_id': user_id,
