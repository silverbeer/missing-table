--- conflicted
+++ resolved
@@ -425,8 +425,6 @@
             print(f"Error getting match by external ID '{external_match_id}': {e}")
             return None
 
-<<<<<<< HEAD
-=======
     def get_match_by_teams_and_date(
         self,
         home_team_id: int,
@@ -533,7 +531,6 @@
             print(f"Error updating match external_id: {e}")
             return False
 
->>>>>>> afc16911
     def create_match(
         self,
         home_team_id: int,
