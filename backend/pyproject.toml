--- conflicted
+++ resolved
@@ -34,10 +34,7 @@
     "opentelemetry-instrumentation-redis>=0.49b0",
     "user-agents>=2.2.0",
     "celery>=5.5.3",
-<<<<<<< HEAD
-=======
     "structlog>=25.4.0",
->>>>>>> afc16911
 ]
 
 [project.optional-dependencies]
