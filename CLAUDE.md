# CLAUDE.md

This file provides guidance to Claude Code (claude.ai/code) when working with code in this repository.

## 📚 Documentation First!

**CRITICAL**: This project maintains world-class documentation. When making changes, ALWAYS update relevant documentation.

### Documentation Structure

All documentation lives in `docs/` with clear organization:
- **[docs/README.md](docs/README.md)** - Master documentation hub (start here!)
- **[docs/01-getting-started/](docs/01-getting-started/)** - Setup and first contribution
- **[docs/02-development/](docs/02-development/)** - Daily workflows (THIS FILE'S CONTENT EXTRACTED HERE)
- **[docs/03-architecture/](docs/03-architecture/)** - System design
- **[docs/04-testing/](docs/04-testing/)** - Testing strategy
- **[docs/05-deployment/](docs/05-deployment/)** - Deployment guides
- **[docs/06-security/](docs/06-security/)** - Security practices
- **[docs/07-operations/](docs/07-operations/)** - Operations and maintenance
- **[docs/08-integrations/](docs/08-integrations/)** - External integrations
- **[docs/09-cicd/](docs/09-cicd/)** - CI/CD pipeline
- **[docs/10-contributing/](docs/10-contributing/)** - Contributing guides

### When to Update Documentation

**ALWAYS update docs when you**:
- Add a new feature → Update relevant guide + README.md
- Change a command or workflow → Update [docs/02-development/daily-workflow.md](docs/02-development/daily-workflow.md)
- Modify architecture → Update [docs/03-architecture/](docs/03-architecture/)
- Add/change tests → Update [docs/04-testing/](docs/04-testing/)
- Change deployment process → Update [docs/05-deployment/](docs/05-deployment/)
- Modify security → Update [docs/06-security/](docs/06-security/)

### Documentation Standards

Follow the standards in [DOCUMENTATION_STANDARDS.md](DOCUMENTATION_STANDARDS.md):
- Use consistent formatting
- Include examples
- Keep it beginner-friendly
- Test all code examples
- Update "Last Updated" dates

**Remember**: Outdated docs are worse than no docs. Keep them current!

---

## Project Overview

This is a full-stack web application for managing MLS Next sports league standings and match schedules. It uses FastAPI (Python 3.13+) for the backend and Vue 3 for the frontend, with Supabase as the primary database.

**For detailed information**, see:
- **Architecture**: [docs/03-architecture/README.md](docs/03-architecture/README.md)
- **Development Guide**: [docs/02-development/README.md](docs/02-development/README.md)
- **Complete Documentation**: [docs/README.md](docs/README.md)

## Key Commands

### Development

#### Service Management
```bash
# Primary service management script
./missing-table.sh dev      # Start with auto-reload (RECOMMENDED for development)
./missing-table.sh start    # Start both backend and frontend
./missing-table.sh stop     # Stop all running services
./missing-table.sh restart  # Restart all services
./missing-table.sh status   # Show service status and PIDs
./missing-table.sh logs     # View recent service logs (static)
./missing-table.sh tail     # Follow logs in real-time (Ctrl+C to stop)

# Development mode features:
# - Backend: Auto-reload on Python file changes (uvicorn --reload)
# - Frontend: Hot module replacement on Vue file changes (built-in)
# - No need to restart after code changes!

# Handles processes started by Claude or manually
# Logs stored in ~/.missing-table/logs/
# Works with both local and dev environments
# tail command supports both multitail and standard tail -f
```

#### Alternative Start Methods
```bash
# Frontend only (http://localhost:8080)
cd frontend && npm run serve

# Backend only (http://localhost:8000)
cd backend && uv run python app.py

# Run backend tests
cd backend && uv run pytest

# Lint frontend
cd frontend && npm run lint
```

### Docker Image Building

**CRITICAL**: Always use the `build-and-push.sh` script to build Docker images.
This script handles platform-specific builds correctly (ARM64 for Mac, AMD64 for GKE).

```bash
# Build for cloud deployment (AMD64, push to registry)
./build-and-push.sh backend dev      # Dev environment
./build-and-push.sh frontend prod    # Production environment
./build-and-push.sh all dev          # Build all services for dev

# Build for local development (current platform, no push)
./build-and-push.sh backend local
./build-and-push.sh frontend local

# After building for cloud, deploy to Kubernetes:
kubectl rollout restart deployment/missing-table-backend -n missing-table-dev
kubectl rollout status deployment/missing-table-backend -n missing-table-dev
```

**Why this script is required:**
- GKE clusters run on AMD64 architecture
- Mac computers use ARM64 architecture
- Docker images must match the deployment platform
- Manual docker build commands often fail with "no match for platform" errors

### Docker Compose (Local Development)
```bash
docker-compose up     # Start all services (uses external DB)
docker-compose down   # Stop all services
docker-compose build  # Rebuild images

# For completely self-contained setup with database:
docker-compose -f docker-compose.minimal.yml up
```

### Kubernetes with Helm (Rancher/Production)
```bash
cd helm && ./deploy-helm.sh    # Deploy to Rancher Kubernetes
helm upgrade missing-table ./missing-table --namespace missing-table
```

### When to use which:
- **build-and-push.sh**: Building images for cloud deployment (ALWAYS use this for GKE)
- **Docker Compose**: Quick local development, testing single services, CI/CD
- **Helm/K8s**: Production deployment, scaling, team collaboration via Rancher

### HTTPS & Custom Domain (GKE)

The dev environment is deployed to GKE with HTTPS and custom domain:
- **Dev URL:** https://dev.missingtable.com
- **SSL:** Google-managed certificates (auto-renewing)
- **Load Balancer:** GCP Ingress (Application LB)

**Complete setup documentation:**
- [GKE HTTPS & Domain Setup Guide](./docs/GKE_HTTPS_DOMAIN_SETUP.md) - Full step-by-step guide
- [Quick Reference](./docs/HTTPS_QUICK_REFERENCE.md) - Common commands and troubleshooting

### Secret Management (GKE)

**SECURITY:** Secrets are managed using Kubernetes Secrets and are NEVER committed to git.

**Multi-layer protection:**
- 🔒 **Local pre-commit hook** (detect-secrets) - Blocks commits with secrets
- 🔒 **GitHub Actions CI/CD** (gitleaks + detect-secrets) - Scans every push/PR
- 🔒 **File system protection** (.gitignore) - Prevents staging secret files
- 🔒 **Scheduled scans** (Trivy) - Daily comprehensive security scans

**Documentation:**
- [Secret Management Guide](./docs/SECRET_MANAGEMENT.md) - Secret storage, detection, and prevention
- [Secret Runtime Loading](./docs/SECRET_RUNTIME_LOADING.md) - How secrets are loaded in local vs GKE

**Quick setup:**
```bash
# Copy example file and fill in real secrets
cp helm/missing-table/values-dev.yaml.example helm/missing-table/values-dev.yaml
vim helm/missing-table/values-dev.yaml  # Add your secrets

# Deploy (creates Kubernetes Secret automatically)
helm upgrade missing-table ./missing-table -n missing-table-dev \
  --values ./missing-table/values-dev.yaml --wait
```

**Secret scanning tools:**
```bash
# Install detect-secrets
uv tool install detect-secrets

# Scan for secrets before commit
detect-secrets scan --baseline .secrets.baseline

# Pre-commit hook runs automatically
# Configured in: .husky/pre-commit
```

**Files:**
- `helm/missing-table/values-dev.yaml` - Real secrets (gitignored, local only)
- `helm/missing-table/values-dev.yaml.example` - Template (committed to git)
- `helm/missing-table/templates/secrets.yaml` - Kubernetes Secret template
- `.secrets.baseline` - detect-secrets baseline
- `.gitleaks.toml` - Gitleaks configuration

**Quick checks:**
```bash
# Check SSL certificate status
kubectl get managedcertificate -n missing-table-dev

# Check Ingress status
kubectl get ingress -n missing-table-dev

# Test HTTPS
curl -I https://dev.missingtable.com
```

### Database/Supabase
```bash
# Supabase CLI installed via Homebrew
supabase start    # Start local Supabase
supabase stop     # Stop local Supabase
supabase status   # Check status and get URLs

# IMPORTANT: Database Restoration
# NEVER use `npx supabase db reset` or seed sample data
# ALWAYS restore from the latest backup in the backups/ folder using db_tools.sh

# Database backup and restore utility
./scripts/db_tools.sh restore        # Restore from latest backup (PREFERRED)
./scripts/db_tools.sh restore backup_file.json  # Restore from specific backup
./scripts/db_tools.sh backup         # Create new backup
./scripts/db_tools.sh list           # List available backups
./scripts/db_tools.sh cleanup 5      # Keep only 5 most recent backups

# CRITICAL: Always use db_tools.sh for database operations
# This script handles proper data restoration with dependency ordering

# DEPRECATED/AVOID: The following scripts should NOT be used for regular database setup:
# - backend/populate_teams.py (uses hardcoded CSV paths)
# - backend/populate_teams_supabase.py (uses hardcoded CSV paths)

# Database Inspector (Troubleshooting)
cd backend && uv run python inspect_db.py stats                      # Database statistics
cd backend && uv run python inspect_db.py teams                       # List all teams
cd backend && uv run python inspect_db.py teams --search IFA          # Search teams by name
cd backend && uv run python inspect_db.py age-groups                  # List age groups
cd backend && uv run python inspect_db.py divisions                   # List divisions
<<<<<<< HEAD
cd backend && uv run python inspect_db.py games --limit 20            # List recent games
cd backend && uv run python inspect_db.py games --team IFA            # Filter by team
cd backend && uv run python inspect_db.py games --age-group U14       # Filter by age group
cd backend && uv run python inspect_db.py games --duplicates          # Find duplicate games
cd backend && uv run python inspect_db.py game-detail 123             # Detailed game info
=======
cd backend && uv run python inspect_db.py matches --limit 20          # List recent matches
cd backend && uv run python inspect_db.py matches --team IFA          # Filter by team
cd backend && uv run python inspect_db.py matches --age-group U14     # Filter by age group
cd backend && uv run python inspect_db.py matches --duplicates        # Find duplicate matches
cd backend && uv run python inspect_db.py match-detail 123            # Detailed match info
>>>>>>> b8a441ac

# User Administration (after users sign up)
cd backend && uv run python make_user_admin.py --list              # List all users
cd backend && uv run python make_user_admin.py --user-id USER_ID   # Make specific user admin
cd backend && uv run python make_user_admin.py --interactive       # Interactive mode

# Available admin scripts:
# - make_user_admin.py: Comprehensive user role management (RECOMMENDED)
# - create_admin_invite.py: Creates invitation codes for new admin users
# - reset_user_password.py: Reset user passwords in cloud environment

# Password Reset (Cloud Environment)
cd backend && uv run python reset_user_password.py --email "user@example.com" --password "newpassword" --confirm

# Note: tdrake13@gmail.com has been configured as an admin user
# Cleaned up: Removed redundant make_admin.py script (was hardcoded for tdrake13@gmail.com)
# Cleaned up: Removed redundant backup_database_supabase.py script (older version, use backup_database.py) 
# - backend/scripts/setup/populate_reference_data.py (creates sample data)
# - backend/scripts/sample-data/populate_sample_data.py (creates sample teams)
# These scripts are kept for reference but use db_tools.sh restore instead
```

## Environment Management

The application now supports multiple environments: **local**, **dev** (cloud), and **prod** (cloud).

### Environment Switching
```bash
# Switch environments
./switch-env.sh local    # Local Supabase (default)
./switch-env.sh dev      # Cloud development
./switch-env.sh prod     # Cloud production

# Check current environment
./switch-env.sh status

# Show help
./switch-env.sh help
```

### Environment Setup

#### 1. Local Environment (Default)
- Uses local Supabase instance
- Requires `npx supabase start`
- Best for e2e testing and offline development
- Configuration: `backend/.env.local`, `frontend/.env.local`

#### 2. Cloud Development Environment
- Uses Supabase cloud for cross-machine sync
- Perfect for match-scraper integration
- Configuration: `backend/.env.dev`, `frontend/.env.dev`

**Setup Cloud Dev Environment:**
```bash
# 1. Configure your cloud credentials
./setup-cloud-credentials.sh

# 2. Switch to dev environment
./switch-env.sh dev

# 3. Apply migrations to cloud database
npx supabase db push

# 4. Migrate your data
./scripts/db_tools.sh backup local    # Backup local data
./scripts/db_tools.sh restore dev     # Restore to cloud
```

#### 3. Production Environment
- Uses production Supabase project
- Configuration: `backend/.env.prod`, `frontend/.env.prod`
- Use with caution - production data

### Environment-Aware Database Operations

All database operations now support environment specification:

```bash
# Backup operations
./scripts/db_tools.sh backup         # Current environment
./scripts/db_tools.sh backup local   # Local environment
./scripts/db_tools.sh backup dev     # Cloud dev environment

# Restore operations
./scripts/db_tools.sh restore                    # Latest backup to current env
./scripts/db_tools.sh restore backup_file.json  # Specific backup to current env
./scripts/db_tools.sh restore backup_file.json dev  # Specific backup to dev env

# Reset operations (local only)
./scripts/db_tools.sh reset local    # Reset local database
```

### Development Workflows

#### Cross-Machine Development
```bash
# On Machine 1
./switch-env.sh dev              # Switch to cloud dev
./scripts/db_tools.sh backup     # Backup current state
./missing-table.sh start         # Develop with cloud database

# On Machine 2
./switch-env.sh dev              # Switch to cloud dev
./missing-table.sh start         # Access same cloud database
```

#### Match-Scraper Integration
```bash
# Setup stable cloud endpoint for match-scraper
./switch-env.sh dev                              # Switch to dev environment
./setup-cloud-credentials.sh                    # Configure cloud credentials
./missing-table.sh start                        # Start with cloud database

# Generate service account token for match-scraper
cd backend && uv run python create_service_account_token.py --service-name match-scraper --permissions manage_matches
```

### Duplicate Match Cleanup

Interactive tool to find and clean up duplicate matches using typer and rich:

```bash
# Scan for duplicates without making changes
cd backend && uv run python cleanup_duplicate_matches.py scan

# Show database statistics
cd backend && uv run python cleanup_duplicate_matches.py stats

# Preview what would be deleted (dry run)
cd backend && uv run python cleanup_duplicate_matches.py clean --dry-run

# Interactive mode - review and choose what to delete
cd backend && uv run python cleanup_duplicate_matches.py interactive

# Automatic cleanup (with backup)
cd backend && uv run python cleanup_duplicate_matches.py clean --no-dry-run

# Export duplicates to JSON for analysis
cd backend && uv run python cleanup_duplicate_matches.py scan --format json --save duplicates.json

# IMPORTANT: The tool identifies duplicates using the same criteria as database constraints:
# - For manual matches: same teams, date, season, age group, match type, division
# - For external matches: same match_id
# - Always keeps the newest match in each duplicate group by default
```

#### Testing Workflow
```bash
# Local testing (isolated)
./switch-env.sh local
npx supabase start
./scripts/db_tools.sh restore
./missing-table.sh start

# Cloud testing (shared)
./switch-env.sh dev
./missing-table.sh start
```

## Database Management Workflow

### Daily Development

#### Local Development
```bash
# Start local development
./switch-env.sh local
npx supabase start
./scripts/db_tools.sh restore    # Restore real data from latest backup

# Your development work...

# End of session (optional backup)
./scripts/db_tools.sh backup     # Create backup of current state
```

#### Cloud Development
```bash
# Start cloud development
./switch-env.sh dev
./missing-table.sh start         # No need to start Supabase - using cloud

# Your development work...

# End of session (optional backup)
./scripts/db_tools.sh backup dev # Create backup of current state
```

### Testing New Features
```bash
# Before major changes (environment-aware)
./scripts/db_tools.sh backup     # Create safety backup for current environment

# After testing, if things go wrong
./scripts/db_tools.sh restore    # Restore to last known good state

# Cross-environment testing
./scripts/db_tools.sh backup local      # Backup local state
./scripts/db_tools.sh restore dev       # Copy local data to dev for testing
```

### System Health Monitoring
```bash
# Run comprehensive uptime test (requires backend dependencies)
cd backend && uv run python ../scripts/uptime_test.py

# This test verifies:
# - Local Supabase database connectivity
# - Backend API health and endpoints
# - Frontend accessibility  
# - End-to-end data flow
# - Kubernetes deployment status
# - Authentication endpoints
# - Login functionality (with headless playwright)

# Login test setup (one-time)
cd backend && uv run python ../scripts/create_uptime_test_user.py  # Creates uptime_test@example.com user

# Standalone login test (requires backend dependencies)
cd backend && uv run python ../scripts/login_uptime_test.py       # Test just the login functionality
```

### Database Schema Changes
```bash
# 1. Backup current data
./scripts/db_tools.sh backup

# 2. Apply schema migrations
npx supabase db reset            # ONLY for schema changes

# 3. Restore real data
./scripts/db_tools.sh restore    # Restore from backup (data survives schema changes)
```

## Architecture

### Backend Structure
- **FastAPI application** in `backend/app.py`
- **Data Access Layer** using DAO pattern:
  - `backend/dao/enhanced_data_access_fixed.py` - Main data access
  - `backend/dao/local_data_access.py` - Local SQLite support
  - `backend/dao/supabase_data_access.py` - Supabase integration
- **Authentication** in `backend/auth.py` with JWT and role-based access (admin, team_manager, user)
- **Database migrations** in `supabase/migrations/`
- **Python dependencies** managed with `uv` (see `pyproject.toml`)

### Frontend Structure
- **Vue 3 application** with components in `frontend/src/components/`
- **Key components**:
  - `LeagueTable.vue` - Standings display
  - `ScoresSchedule.vue` - Matches and schedules
  - `AdminPanel.vue` - Admin functionality
  - `AuthNav.vue`, `LoginForm.vue` - Authentication UI
- **State management** in `frontend/src/stores/`
- **Styling** with Tailwind CSS

### Database Schema
The application uses these main tables:
- `teams` - Team information with age group and division
- `matches` - Match records with scores and dates
- `seasons` - Season definitions
- `age_groups` - Age group categories
- `divisions` - Division levels
- `match_types` - Match type categories
- `team_match_types` - Team-specific match type assignments
- `user_profiles` - User data with roles

### API Endpoints
Key API routes in the backend:
- `/api/auth/*` - Authentication endpoints
- `/api/standings` - League standings data
- `/api/matches` - Match schedules and scores
- `/api/match-types` - Match type management
- `/api/teams` - Team information
- `/api/admin/*` - Admin operations

### Development Notes
- The project uses Python 3.13+ with `uv` for dependency management
- Frontend uses Vue 3 with Composition API
- Authentication is handled via Supabase Auth with custom role management
- The backend supports both Supabase (production) and SQLite (local development)
- Environment configuration switches between local and Supabase modes
- Docker setup available for containerized deployment

### Authentication Architecture

**✅ COMPLETED:** The application now uses a **backend-centered authentication architecture** that resolves Kubernetes networking issues.

**Authentication Flow:**
```
Frontend → Backend API → Supabase
```

**Key Endpoints:**
- `POST /api/auth/login` - User authentication with JWT tokens
- `POST /api/auth/signup` - User registration  
- `POST /api/auth/logout` - Session termination
- `POST /api/auth/refresh` - JWT token refresh
- `GET /api/auth/me` - Current user info
- `PUT /api/auth/profile` - Update user profile

**Benefits:**
- ✅ Resolves k8s networking issues (frontend pods can't reach external Supabase)
- ✅ Simplified Helm configuration (no frontend Supabase env vars needed)
- ✅ Better security (Supabase credentials only in backend)
- ✅ Consistent API-first architecture

---

## 📖 Need More Information?

This file contains **quick reference commands only**. For comprehensive information:

### For Users/Contributors
- **Getting Started**: [docs/01-getting-started/README.md](docs/01-getting-started/README.md)
- **Contributing Guide**: [docs/10-contributing/README.md](docs/10-contributing/README.md)
- **For Students**: [docs/10-contributing/for-students.md](docs/10-contributing/for-students.md)

### For Developers
- **Daily Workflow**: [docs/02-development/daily-workflow.md](docs/02-development/daily-workflow.md)
- **Environment Management**: [docs/02-development/environment-management.md](docs/02-development/environment-management.md)
- **Architecture**: [docs/03-architecture/README.md](docs/03-architecture/README.md)
- **Testing**: [docs/04-testing/README.md](docs/04-testing/README.md)

### For DevOps
- **Deployment**: [docs/05-deployment/README.md](docs/05-deployment/README.md)
- **Security**: [docs/06-security/README.md](docs/06-security/README.md)
- **Operations**: [docs/07-operations/README.md](docs/07-operations/README.md)

### Master Hub
- **Complete Documentation**: [docs/README.md](docs/README.md) ⭐ Start here!

---

**Last Updated**: 2025-10-09
**Documentation Standards**: [DOCUMENTATION_STANDARDS.md](DOCUMENTATION_STANDARDS.md)<|MERGE_RESOLUTION|>--- conflicted
+++ resolved
@@ -239,19 +239,11 @@
 cd backend && uv run python inspect_db.py teams --search IFA          # Search teams by name
 cd backend && uv run python inspect_db.py age-groups                  # List age groups
 cd backend && uv run python inspect_db.py divisions                   # List divisions
-<<<<<<< HEAD
-cd backend && uv run python inspect_db.py games --limit 20            # List recent games
-cd backend && uv run python inspect_db.py games --team IFA            # Filter by team
-cd backend && uv run python inspect_db.py games --age-group U14       # Filter by age group
-cd backend && uv run python inspect_db.py games --duplicates          # Find duplicate games
-cd backend && uv run python inspect_db.py game-detail 123             # Detailed game info
-=======
 cd backend && uv run python inspect_db.py matches --limit 20          # List recent matches
 cd backend && uv run python inspect_db.py matches --team IFA          # Filter by team
 cd backend && uv run python inspect_db.py matches --age-group U14     # Filter by age group
 cd backend && uv run python inspect_db.py matches --duplicates        # Find duplicate matches
 cd backend && uv run python inspect_db.py match-detail 123            # Detailed match info
->>>>>>> b8a441ac
 
 # User Administration (after users sign up)
 cd backend && uv run python make_user_admin.py --list              # List all users
