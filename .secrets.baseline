--- conflicted
+++ resolved
@@ -159,6 +159,15 @@
         "line_number": 370
       }
     ],
+    ".github/workflows/deploy-match-scraper.yml": [
+      {
+        "type": "Secret Keyword",
+        "filename": ".github/workflows/deploy-match-scraper.yml",
+        "hashed_secret": "0bc6bcf8093e257af6858835d775e7e9c71ce9c1",
+        "is_verified": false,
+        "line_number": 150
+      }
+    ],
     ".gitleaks.toml": [
       {
         "type": "Basic Auth Credentials",
@@ -166,6 +175,15 @@
         "hashed_secret": "afc848c316af1a89d49826c5ae9d00ed769415f3",
         "is_verified": false,
         "line_number": 33
+      }
+    ],
+    "LOCAL_K3S_SETUP.md": [
+      {
+        "type": "Basic Auth Credentials",
+        "filename": "LOCAL_K3S_SETUP.md",
+        "hashed_secret": "f865b53623b121fd34ee5426c792e5c33af8c227",
+        "is_verified": false,
+        "line_number": 108
       }
     ],
     "MCP_SETUP.md": [
@@ -915,15 +933,14 @@
         "filename": "helm/missing-table/values.yaml",
         "hashed_secret": "afc848c316af1a89d49826c5ae9d00ed769415f3",
         "is_verified": false,
-        "line_number": 71
+        "line_number": 72
       },
       {
         "type": "Secret Keyword",
         "filename": "helm/missing-table/values.yaml",
         "hashed_secret": "d033e22ae348aeb5660fc2140aec35850c4da997",
         "is_verified": false,
-        "line_number": 166
-<<<<<<< HEAD
+        "line_number": 168
       }
     ],
     "k3s/worker/QUICKSTART.md": [
@@ -967,8 +984,6 @@
         "hashed_secret": "fad952acf77cce858af3c276851ae876396dc345",
         "is_verified": false,
         "line_number": 22
-=======
->>>>>>> 1ea52e73
       }
     ],
     "k8s/backend-deployment.yaml": [
@@ -1189,9 +1204,5 @@
       }
     ]
   },
-<<<<<<< HEAD
-  "generated_at": "2025-10-19T13:50:41Z"
-=======
-  "generated_at": "2025-10-22T20:03:04Z"
->>>>>>> 1ea52e73
+  "generated_at": "2025-10-23T12:50:50Z"
 }