node_modules
.env
.env.*
!.env.*.example
.DS_Store
.idea/*
.vscode/*
backend/__pycache__/*
backend/dao/__pycache__/*
backend/tests/__pycache__/*
frontend/dist/*
backend/server.log
*.log

# Prevent debugging/temp files
**/debug_*.py
**/test_*.py
**/temp_*.py
**/*_debug.py
**/*_temp.py

# Backup files
*.bak
*.backup
*~

# IDE files
.vscode/
.idea/
*.swp
*.swo

# OS files
.DS_Store
Thumbs.db

# Python cache
__pycache__/
*.pyc
*.pyo
*.pyd
.Python
*.so

# Virtual environments
.venv/
venv/
ENV/
<<<<<<< HEAD

# Database backups and temporary data
backups/
backup_*.json
*.backup
database_backup_*.json
database_backup_*.sql

# Tokens and secrets
*-token.txt
*_token.txt
match-scraper-token.txt

# Temporary scripts (keep permanent utility scripts)
fix_*.py
populate_teams_dev.py
populate_teams_simple.py
restore_*.py
find_max_id.py
team_name_mappings.json

# Service management scripts (if temporary)
# missing-table.sh - now permanent utility
=======
supabase/
>>>>>>> d626fae7
<|MERGE_RESOLUTION|>--- conflicted
+++ resolved
@@ -46,8 +46,6 @@
 .venv/
 venv/
 ENV/
-<<<<<<< HEAD
-
 # Database backups and temporary data
 backups/
 backup_*.json
@@ -69,7 +67,4 @@
 team_name_mappings.json
 
 # Service management scripts (if temporary)
-# missing-table.sh - now permanent utility
-=======
-supabase/
->>>>>>> d626fae7
+# missing-table.sh - now permanent utility