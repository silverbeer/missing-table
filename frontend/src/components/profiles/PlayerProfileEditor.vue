<template>
  <div class="player-profile-editor">
    <!-- Header -->
    <div class="editor-header">
      <h2>Customize Profile</h2>
      <div class="header-actions">
        <button type="button" class="btn btn-secondary" @click="handleCancel">
          Cancel
        </button>
        <button
          type="button"
          class="btn btn-primary"
          :disabled="!hasChanges || saving"
          @click="handlePublish"
        >
          {{ saving ? 'Saving...' : 'Publish' }}
        </button>
      </div>
    </div>

    <!-- Unsaved changes warning -->
    <div v-if="hasChanges" class="unsaved-warning">
      <svg
        xmlns="http://www.w3.org/2000/svg"
        viewBox="0 0 20 20"
        fill="currentColor"
      >
        <path
          fill-rule="evenodd"
          d="M8.257 3.099c.765-1.36 2.722-1.36 3.486 0l5.58 9.92c.75 1.334-.213 2.98-1.742 2.98H4.42c-1.53 0-2.493-1.646-1.743-2.98l5.58-9.92zM11 13a1 1 0 11-2 0 1 1 0 012 0zm-1-8a1 1 0 00-1 1v3a1 1 0 002 0V6a1 1 0 00-1-1z"
          clip-rule="evenodd"
        />
      </svg>
      <span>You have unsaved changes</span>
    </div>

    <!-- Main content -->
    <div class="editor-content">
      <!-- Preview Column -->
      <div class="preview-column">
        <div class="preview-card">
          <h3>Preview</h3>
          <div class="preview-photo">
            <PlayerPhotoOverlay
              :photo-url="previewPhotoUrl"
              :number="localState.player_number"
              :position="primaryPosition"
              :overlay-style="localState.overlay_style"
              :primary-color="localState.primary_color"
              :text-color="localState.text_color"
              :accent-color="localState.accent_color"
            />
          </div>
          <p class="preview-hint">This is how your profile photo will appear</p>
        </div>
      </div>

      <!-- Settings Column -->
      <div class="settings-column">
        <!-- Photo Upload Section -->
        <div class="settings-section">
          <PlayerPhotoUpload
            :photo1-url="localState.photo_1_url"
            :photo2-url="localState.photo_2_url"
            :photo3-url="localState.photo_3_url"
            :profile-photo-slot="localState.profile_photo_slot"
            :player-number="localState.player_number"
            :player-position="primaryPosition"
            :overlay-style="localState.overlay_style"
            :primary-color="localState.primary_color"
            :text-color="localState.text_color"
            :accent-color="localState.accent_color"
            @update="handlePhotoUpdate"
          />
        </div>

        <!-- Overlay Style -->
        <div class="settings-section">
          <h3>Overlay Style</h3>
          <div class="style-options">
            <label
              v-for="style in overlayStyles"
              :key="style.value"
              class="style-option"
              :class="{ selected: localState.overlay_style === style.value }"
            >
              <input
                type="radio"
                :value="style.value"
                v-model="localState.overlay_style"
                class="sr-only"
              />
              <span class="style-icon">{{ style.icon }}</span>
              <span class="style-label">{{ style.label }}</span>
            </label>
          </div>
        </div>

        <!-- Colors -->
        <div class="settings-section">
          <h3>Colors</h3>
          <p class="color-help-text">
            Choose colors using the color picker or enter hex codes (e.g.,
            #3B82F6)
          </p>
          <button
            v-if="hasClubColors"
            type="button"
            class="btn btn-club-colors"
            @click="useClubColors"
          >
            <svg
              xmlns="http://www.w3.org/2000/svg"
              viewBox="0 0 20 20"
              fill="currentColor"
            >
              <path
                fill-rule="evenodd"
                d="M4 2a2 2 0 00-2 2v11a3 3 0 106 0V4a2 2 0 00-2-2H4zm1 14a1 1 0 100-2 1 1 0 000 2zm5-1.757l4.9-4.9a2 2 0 000-2.828L13.485 5.1a2 2 0 00-2.828 0L10 5.757v8.486zM16 18H9.071l6-6H16a2 2 0 012 2v2a2 2 0 01-2 2z"
                clip-rule="evenodd"
              />
            </svg>
            Use Club Colors
          </button>
          <div class="color-settings">
            <ColorInput
              v-model="localState.primary_color"
              label="Primary Color"
              help-text="Main background color for your profile card"
            />
            <ColorInput
              v-model="localState.accent_color"
              label="Secondary Color"
              help-text="Color for highlights and borders"
            />
            <ColorInput
              v-model="localState.text_color"
              label="Text Color"
              help-text="Color for your jersey number and position"
            />
<<<<<<< HEAD
=======
          </div>
        </div>

        <!-- Player Info -->
        <div class="settings-section">
          <h3>Player Information</h3>
          <div class="player-info-inputs">
            <div class="form-group">
              <label for="playerNumber">Jersey Number</label>
              <input
                id="playerNumber"
                type="text"
                v-model="localState.player_number"
                placeholder="e.g., 10"
                maxlength="3"
                class="form-input"
              />
            </div>
            <div class="form-group">
              <label for="playerPosition">Primary Position</label>
              <select
                id="playerPosition"
                v-model="selectedPosition"
                class="form-select"
              >
                <option value="">Select position...</option>
                <option
                  v-for="pos in availablePositions"
                  :key="pos.abbreviation"
                  :value="pos.abbreviation"
                >
                  {{ pos.abbreviation }} - {{ pos.full_name }}
                </option>
              </select>
            </div>
>>>>>>> c4c57663
          </div>
        </div>

        <!-- Social Media -->
        <div class="settings-section">
          <h3>Social Media</h3>
          <p class="social-help-text">
            Enter your username only (without @ or full URL)
          </p>
          <div class="social-inputs">
            <div class="form-group social-input-group">
              <label for="instagram">
                <span class="social-icon">📸</span> Instagram
              </label>
              <input
                id="instagram"
                type="text"
                v-model="localState.instagram_handle"
                placeholder="username"
                maxlength="30"
                class="form-input"
              />
            </div>
            <div class="form-group social-input-group">
              <label for="snapchat">
                <span class="social-icon">👻</span> Snapchat
              </label>
              <input
                id="snapchat"
                type="text"
                v-model="localState.snapchat_handle"
                placeholder="username"
                maxlength="30"
                class="form-input"
              />
            </div>
            <div class="form-group social-input-group">
              <label for="tiktok">
                <span class="social-icon">🎵</span> TikTok
              </label>
              <input
                id="tiktok"
                type="text"
                v-model="localState.tiktok_handle"
                placeholder="username"
                maxlength="30"
                class="form-input"
              />
            </div>
          </div>
        </div>
      </div>
    </div>

    <!-- Error toast -->
    <div v-if="error" class="error-toast">
      <span>{{ error }}</span>
      <button type="button" @click="error = null">&times;</button>
    </div>

    <!-- Success toast -->
    <div v-if="success" class="success-toast">
      <span>{{ success }}</span>
    </div>
  </div>
</template>

<script>
import { ref, computed, onMounted, watch, onBeforeUnmount } from 'vue';
import { useAuthStore } from '@/stores/auth';
import { getApiBaseUrl } from '../../config/api';
import ColorInput from '../shared/ColorInput.vue';
import PlayerPhotoOverlay from './PlayerPhotoOverlay.vue';
import PlayerPhotoUpload from './PlayerPhotoUpload.vue';

export default {
  name: 'PlayerProfileEditor',
  components: {
    ColorInput,
    PlayerPhotoOverlay,
    PlayerPhotoUpload,
  },
  emits: ['close', 'saved'],
  setup(props, { emit }) {
    const authStore = useAuthStore();
    const saving = ref(false);
    const error = ref(null);
    const success = ref(null);
    const availablePositions = ref([]);

    // Helper to parse positions (may be JSON string or array)
    const parsePositions = positions => {
      if (!positions) return [];
      if (Array.isArray(positions)) return positions;
      if (typeof positions === 'string') {
        try {
          const parsed = JSON.parse(positions);
          return Array.isArray(parsed) ? parsed : [];
        } catch {
          return [];
        }
      }
      return [];
    };

    // Overlay style options
    const overlayStyles = [
      { value: 'badge', label: 'Badge', icon: '🏅' },
      { value: 'jersey', label: 'Jersey', icon: '👕' },
      { value: 'caption', label: 'Caption', icon: '📝' },
      { value: 'none', label: 'None', icon: '🚫' },
    ];

    // Get club colors for defaults
    const getClubColors = () => {
      const club = authStore.state.profile?.club;
      const team = authStore.state.profile?.team;
      // Try club colors first, then team's club colors
      const primary = club?.primary_color || team?.club?.primary_color;
      const secondary = club?.secondary_color || team?.club?.secondary_color;
      return { primary, secondary };
    };

    // Initialize local state from profile
    const getInitialState = () => {
      const profile = authStore.state.profile || {};
      const clubColors = getClubColors();
      return {
        photo_1_url: profile.photo_1_url || null,
        photo_2_url: profile.photo_2_url || null,
        photo_3_url: profile.photo_3_url || null,
        profile_photo_slot: profile.profile_photo_slot || null,
        overlay_style: profile.overlay_style || 'badge',
        // Default to club colors if profile colors not set
        primary_color: profile.primary_color || clubColors.primary || '#3B82F6',
        text_color: profile.text_color || '#FFFFFF',
        accent_color: profile.accent_color || clubColors.secondary || '#1D4ED8',
        player_number: profile.player_number || '',
        // positions may be a JSON string from the database
        positions: parsePositions(profile.positions),
        // Social media handles
        instagram_handle: profile.instagram_handle || '',
        snapchat_handle: profile.snapchat_handle || '',
        tiktok_handle: profile.tiktok_handle || '',
      };
    };

    // Apply club colors to current state
    const useClubColors = () => {
      const clubColors = getClubColors();
      if (clubColors.primary) {
        localState.value.primary_color = clubColors.primary;
      }
      if (clubColors.secondary) {
        localState.value.accent_color = clubColors.secondary;
      }
    };

    // Check if club colors are available
    const hasClubColors = computed(() => {
      const clubColors = getClubColors();
      return !!(clubColors.primary || clubColors.secondary);
    });

    const localState = ref(getInitialState());
    const savedState = ref(JSON.stringify(getInitialState()));

    // Track if there are unsaved changes
    const hasChanges = computed(() => {
      return JSON.stringify(localState.value) !== savedState.value;
    });

    // Get preview photo URL (profile photo or first available)
    const previewPhotoUrl = computed(() => {
      const slot = localState.value.profile_photo_slot;
      if (slot && localState.value[`photo_${slot}_url`]) {
        return localState.value[`photo_${slot}_url`];
      }
      // Fall back to first available photo
      for (let i = 1; i <= 3; i++) {
        if (localState.value[`photo_${i}_url`]) {
          return localState.value[`photo_${i}_url`];
        }
      }
      return null;
    });

    // Selected primary position
    const selectedPosition = computed({
      get: () => {
        const positions = localState.value.positions;
        return positions && positions.length > 0 ? positions[0] : '';
      },
      set: value => {
        if (value) {
          localState.value.positions = [value];
        } else {
          localState.value.positions = [];
        }
      },
    });

    // Primary position for display
    const primaryPosition = computed(() => {
      const positions = localState.value.positions;
      return positions && positions.length > 0 ? positions[0] : null;
    });

    // Handle photo upload update
    const handlePhotoUpdate = profile => {
      if (profile) {
        localState.value.photo_1_url = profile.photo_1_url;
        localState.value.photo_2_url = profile.photo_2_url;
        localState.value.photo_3_url = profile.photo_3_url;
        localState.value.profile_photo_slot = profile.profile_photo_slot;
        // Update saved state for photo changes (they're already saved)
        savedState.value = JSON.stringify(localState.value);
      }
    };

    // Fetch available positions
    const fetchPositions = async () => {
      try {
        const positions = await authStore.apiRequest(
          `${getApiBaseUrl()}/api/positions`,
          { method: 'GET' }
        );
        availablePositions.value = positions;
      } catch (err) {
        console.error('Error fetching positions:', err);
      }
    };

    // Handle cancel
    const handleCancel = () => {
      if (hasChanges.value) {
        if (
          !confirm('You have unsaved changes. Are you sure you want to cancel?')
        ) {
          return;
        }
      }
      emit('close');
    };

    // Handle publish
    const handlePublish = async () => {
      try {
        saving.value = true;
        error.value = null;

        // Build customization update (player_number and positions are edited on main dashboard)
        const customization = {
          overlay_style: localState.value.overlay_style,
          primary_color: localState.value.primary_color,
          text_color: localState.value.text_color,
          accent_color: localState.value.accent_color,
          // Social media handles (send empty string as null)
          instagram_handle: localState.value.instagram_handle || null,
          snapchat_handle: localState.value.snapchat_handle || null,
          tiktok_handle: localState.value.tiktok_handle || null,
        };

        await authStore.apiRequest(
          `${getApiBaseUrl()}/api/auth/profile/customization`,
          {
            method: 'PUT',
            headers: {
              'Content-Type': 'application/json',
            },
            body: JSON.stringify(customization),
          }
        );

        // Refresh profile
        await authStore.fetchProfile();

        // Update saved state
        savedState.value = JSON.stringify(localState.value);

        // Show success message
        success.value = 'Profile saved successfully!';
        setTimeout(() => {
          success.value = null;
        }, 3000);

        emit('saved');
      } catch (err) {
        console.error('Save error:', err);
        error.value =
          err.message || 'Failed to save profile. Please try again.';
      } finally {
        saving.value = false;
      }
    };

    // Warn on navigation if unsaved changes
    const handleBeforeUnload = e => {
      if (hasChanges.value) {
        e.preventDefault();
        e.returnValue = '';
      }
    };

    onMounted(() => {
      fetchPositions();
      window.addEventListener('beforeunload', handleBeforeUnload);
    });

    onBeforeUnmount(() => {
      window.removeEventListener('beforeunload', handleBeforeUnload);
    });

    // Watch for profile changes from auth store
    watch(
      () => authStore.state.profile,
      () => {
        // Only update if we haven't made changes
        if (!hasChanges.value) {
          localState.value = getInitialState();
          savedState.value = JSON.stringify(localState.value);
        }
      },
      { deep: true }
    );

    return {
      localState,
      saving,
      error,
      success,
      hasChanges,
      previewPhotoUrl,
      primaryPosition,
      selectedPosition,
      overlayStyles,
      availablePositions,
      hasClubColors,
      useClubColors,
      handlePhotoUpdate,
      handleCancel,
      handlePublish,
    };
  },
};
</script>

<style scoped>
.player-profile-editor {
  max-width: 1000px;
  margin: 0 auto;
  padding: 20px;
}

.editor-header {
  display: flex;
  justify-content: space-between;
  align-items: center;
  margin-bottom: 20px;
  padding-bottom: 16px;
  border-bottom: 1px solid #e5e7eb;
}

.editor-header h2 {
  margin: 0;
  font-size: 24px;
  color: #1f2937;
}

.header-actions {
  display: flex;
  gap: 12px;
}

.btn {
  padding: 10px 20px;
  border-radius: 8px;
  font-weight: 600;
  font-size: 14px;
  cursor: pointer;
  transition: all 0.15s ease;
  border: none;
}

.btn-secondary {
  background-color: #f3f4f6;
  color: #374151;
}

.btn-secondary:hover {
  background-color: #e5e7eb;
}

.btn-primary {
  background-color: #3b82f6;
  color: white;
}

.btn-primary:hover:not(:disabled) {
  background-color: #2563eb;
}

.btn-primary:disabled {
  background-color: #9ca3af;
  cursor: not-allowed;
}

.unsaved-warning {
  display: flex;
  align-items: center;
  gap: 8px;
  padding: 12px 16px;
  background-color: #fef3c7;
  border: 1px solid #f59e0b;
  border-radius: 8px;
  margin-bottom: 20px;
  color: #92400e;
  font-size: 14px;
}

.unsaved-warning svg {
  width: 20px;
  height: 20px;
  color: #f59e0b;
}

.editor-content {
  display: grid;
  grid-template-columns: 300px 1fr;
  gap: 30px;
}

@media (max-width: 768px) {
  .editor-content {
    grid-template-columns: 1fr;
  }
}

.preview-column {
  position: sticky;
  top: 20px;
  height: fit-content;
}

.preview-card {
  background-color: #f8fafc;
  border: 1px solid #e5e7eb;
  border-radius: 12px;
  padding: 20px;
}

.preview-card h3 {
  margin: 0 0 16px 0;
  font-size: 16px;
  color: #374151;
}

.preview-photo {
  width: 100%;
  max-width: 260px;
  margin: 0 auto;
}

.preview-hint {
  text-align: center;
  color: #6b7280;
  font-size: 12px;
  margin: 12px 0 0 0;
}

.settings-column {
  display: flex;
  flex-direction: column;
  gap: 24px;
}

.settings-section {
  background-color: white;
  border: 1px solid #e5e7eb;
  border-radius: 12px;
  padding: 20px;
}

.settings-section h3 {
  margin: 0 0 16px 0;
  font-size: 16px;
  color: #1f2937;
  font-weight: 600;
}

.style-options {
  display: grid;
  grid-template-columns: repeat(4, 1fr);
  gap: 12px;
}

@media (max-width: 480px) {
  .style-options {
    grid-template-columns: repeat(2, 1fr);
  }
}

.style-option {
  display: flex;
  flex-direction: column;
  align-items: center;
  gap: 8px;
  padding: 16px 12px;
  border: 2px solid #e5e7eb;
  border-radius: 10px;
  cursor: pointer;
  transition: all 0.15s ease;
}

.style-option:hover {
  border-color: #3b82f6;
  background-color: #eff6ff;
}

.style-option.selected {
  border-color: #3b82f6;
  background-color: #eff6ff;
}

.style-icon {
  font-size: 24px;
}

.style-label {
  font-size: 13px;
  font-weight: 500;
  color: #374151;
}

.sr-only {
  position: absolute;
  width: 1px;
  height: 1px;
  padding: 0;
  margin: -1px;
  overflow: hidden;
  clip: rect(0, 0, 0, 0);
  border: 0;
}

.color-help-text {
  font-size: 13px;
  color: #6b7280;
  margin: 0 0 16px 0;
}

.btn-club-colors {
  display: flex;
  align-items: center;
  justify-content: center;
  gap: 8px;
  width: 100%;
  padding: 12px;
  margin-bottom: 16px;
  background-color: #f0f9ff;
  color: #0369a1;
  border: 1px solid #bae6fd;
  border-radius: 8px;
  font-weight: 600;
  cursor: pointer;
  transition: all 0.15s ease;
}

.btn-club-colors:hover {
  background-color: #e0f2fe;
}

.btn-club-colors svg {
  width: 20px;
  height: 20px;
}

.color-settings {
  display: flex;
  flex-direction: column;
  gap: 20px;
}

.player-info-inputs {
  display: grid;
  grid-template-columns: 1fr 2fr;
  gap: 16px;
}

@media (max-width: 480px) {
  .player-info-inputs {
    grid-template-columns: 1fr;
  }
}

.form-group {
  display: flex;
  flex-direction: column;
  gap: 6px;
}

.form-group label {
  font-size: 14px;
  font-weight: 500;
  color: #374151;
}

.form-input,
.form-select {
  padding: 10px 12px;
  border: 1px solid #d1d5db;
  border-radius: 8px;
  font-size: 14px;
  transition: border-color 0.15s ease;
}

.form-input:focus,
.form-select:focus {
  outline: none;
  border-color: #3b82f6;
  box-shadow: 0 0 0 3px rgba(59, 130, 246, 0.1);
}

.error-toast,
.success-toast {
  position: fixed;
  bottom: 20px;
  right: 20px;
  display: flex;
  align-items: center;
  gap: 12px;
  padding: 14px 20px;
  border-radius: 10px;
  font-size: 14px;
  font-weight: 500;
  animation: slideIn 0.3s ease;
  z-index: 1000;
}

@keyframes slideIn {
  from {
    transform: translateY(20px);
    opacity: 0;
  }
  to {
    transform: translateY(0);
    opacity: 1;
  }
}

.error-toast {
  background-color: #fef2f2;
  border: 1px solid #fecaca;
  color: #dc2626;
}

.success-toast {
  background-color: #ecfdf5;
  border: 1px solid #a7f3d0;
  color: #059669;
}

.error-toast button,
.success-toast button {
  background: none;
  border: none;
  font-size: 20px;
  cursor: pointer;
  color: inherit;
  line-height: 1;
}

.social-help-text {
  font-size: 13px;
  color: #6b7280;
  margin: 0 0 16px 0;
}

.social-inputs {
  display: flex;
  flex-direction: column;
  gap: 16px;
}

.social-input-group label {
  display: flex;
  align-items: center;
  gap: 6px;
}

.social-icon {
  font-size: 16px;
}
</style><|MERGE_RESOLUTION|>--- conflicted
+++ resolved
@@ -138,8 +138,6 @@
               label="Text Color"
               help-text="Color for your jersey number and position"
             />
-<<<<<<< HEAD
-=======
           </div>
         </div>
 
@@ -175,7 +173,6 @@
                 </option>
               </select>
             </div>
->>>>>>> c4c57663
           </div>
         </div>
 
