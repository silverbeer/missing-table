--- conflicted
+++ resolved
@@ -126,11 +126,7 @@
               Pos
             </th>
             <th
-<<<<<<< HEAD
-              class="px-2 sm:px-4 md:px-6 py-3 text-left text-xs font-medium text-gray-500 uppercase tracking-wider"
-=======
               class="px-2 sm:px-4 md:px-6 py-3 text-left text-xs font-medium text-gray-500 uppercase tracking-wider max-w-[100px] sm:max-w-[140px] md:max-w-none"
->>>>>>> 823d774b
             >
               Team
             </th>
@@ -191,11 +187,7 @@
               {{ index + 1 }}
             </td>
             <td
-<<<<<<< HEAD
-              class="px-2 sm:px-4 md:px-6 py-3 md:py-4 whitespace-nowrap text-sm font-medium text-gray-900"
-=======
               class="px-2 sm:px-4 md:px-6 py-3 md:py-4 text-xs sm:text-sm font-medium text-gray-900 max-w-[100px] sm:max-w-[140px] md:max-w-none md:whitespace-nowrap"
->>>>>>> 823d774b
             >
               {{ getTeamDisplayName(team.team) }}
             </td>
