<template>
  <div>
    <!-- Filters Section -->
    <div class="mb-6 space-y-4">
      <!-- Age Group Links -->
      <div data-testid="age-group-filter">
        <h3 class="text-sm font-medium text-gray-700 mb-3">Age Groups</h3>
        <div class="flex flex-wrap gap-2">
          <button
            v-for="ageGroup in ageGroups"
            :key="ageGroup.id"
            @click="selectedAgeGroupId = ageGroup.id"
            :class="[
              'px-4 py-2 text-sm rounded-md font-medium transition-colors',
              selectedAgeGroupId === ageGroup.id
                ? 'bg-blue-600 text-white'
                : 'bg-gray-100 text-gray-700 hover:bg-gray-200',
            ]"
            :data-testid="`age-group-${ageGroup.name}`"
          >
            {{ ageGroup.name }}
          </button>
        </div>
      </div>

      <!-- League Selector -->
      <div>
        <h3 class="text-sm font-medium text-gray-700 mb-3">League</h3>
        <div v-if="authStore.isAdmin.value" class="flex flex-wrap gap-2">
          <button
            v-for="league in leagues"
            :key="league.id"
            @click="selectedLeagueId = league.id"
            :class="[
              'px-4 py-2 text-sm rounded-md font-medium transition-colors',
              selectedLeagueId === league.id
                ? 'bg-green-600 text-white'
                : 'bg-gray-100 text-gray-700 hover:bg-gray-200',
            ]"
          >
            {{ league.name }}
          </button>
        </div>
        <div v-else class="flex flex-wrap gap-2">
          <div
            class="px-4 py-2 text-sm rounded-md font-medium bg-gray-50 text-gray-700 border border-gray-300"
          >
            {{ selectedLeagueName || 'No league assigned' }}
          </div>
        </div>
      </div>

      <!-- Season and Division Row -->
      <div
        class="flex flex-col sm:flex-row sm:space-x-6 space-y-4 sm:space-y-0"
      >
        <!-- Season Dropdown -->
        <div class="flex-1">
          <h3 class="text-sm font-medium text-gray-700 mb-3">Season</h3>
          <select
            v-model="selectedSeasonId"
            class="block w-full px-3 py-2 border border-gray-300 rounded-md shadow-sm focus:outline-none focus:ring-blue-500 focus:border-blue-500 sm:text-sm"
            data-testid="season-filter"
          >
            <option
              v-for="season in seasons"
              :key="season.id"
              :value="season.id"
            >
              {{ season.name }} ({{ formatSeasonDates(season) }})
            </option>
          </select>
        </div>

        <!-- Division Dropdown -->
        <div class="flex-1">
          <h3 class="text-sm font-medium text-gray-700 mb-3">Division</h3>
          <select
            v-model="selectedDivisionId"
            class="block w-full px-3 py-2 border border-gray-300 rounded-md shadow-sm focus:outline-none focus:ring-blue-500 focus:border-blue-500 sm:text-sm"
            data-testid="division-filter"
          >
            <option
              v-for="division in divisions"
              :key="division.id"
              :value="division.id"
            >
              {{ division.leagues?.name || 'Unknown League' }} -
              {{ division.name }}
            </option>
          </select>
        </div>
      </div>
    </div>

    <div class="overflow-x-auto">
      <!-- Loading State -->
      <div
        v-if="loading"
        class="text-center py-4"
        data-testid="loading-indicator"
      >
        Loading table data...
      </div>

      <!-- Error State -->
      <div
        v-else-if="error"
        class="text-center py-4 text-red-600"
        data-testid="error-message"
      >
        Error: {{ error }}
      </div>

      <!-- Table -->
      <table
        v-else
        class="min-w-full divide-y divide-gray-200"
        data-testid="standings-table"
      >
        <thead class="bg-gray-50">
          <tr>
            <th
              class="px-1 sm:px-2 md:px-6 py-3 text-left text-xs font-medium text-gray-500 uppercase tracking-wider"
            >
              #
            </th>
            <th
              class="px-2 sm:px-4 md:px-6 py-3 text-left text-xs font-medium text-gray-500 uppercase tracking-wider max-w-[100px] sm:max-w-[140px] md:max-w-none"
            >
              Team
            </th>
            <th
              class="px-2 sm:px-4 md:px-6 py-3 text-center text-xs font-medium text-gray-500 uppercase tracking-wider"
            >
              GP
            </th>
            <th
              class="px-2 sm:px-4 md:px-6 py-3 text-center text-xs font-medium text-gray-500 uppercase tracking-wider"
            >
              W
            </th>
            <th
              class="px-2 sm:px-4 md:px-6 py-3 text-center text-xs font-medium text-gray-500 uppercase tracking-wider"
            >
              D
            </th>
            <th
              class="px-2 sm:px-4 md:px-6 py-3 text-center text-xs font-medium text-gray-500 uppercase tracking-wider"
            >
              L
            </th>
            <th
              class="hidden md:table-cell px-2 sm:px-4 md:px-6 py-3 text-center text-xs font-medium text-gray-500 uppercase tracking-wider"
            >
              GF
            </th>
            <th
              class="hidden md:table-cell px-2 sm:px-4 md:px-6 py-3 text-center text-xs font-medium text-gray-500 uppercase tracking-wider"
            >
              GA
            </th>
            <th
              class="hidden md:table-cell px-2 sm:px-4 md:px-6 py-3 text-center text-xs font-medium text-gray-500 uppercase tracking-wider"
            >
              GD
            </th>
            <th
              class="px-2 sm:px-4 md:px-6 py-3 text-center text-xs font-medium text-gray-500 uppercase tracking-wider"
            >
              Pts
            </th>
          </tr>
        </thead>
        <tbody
          class="bg-white divide-y divide-gray-200"
          data-testid="standings-body"
        >
          <tr
            v-for="(team, index) in tableData"
            :key="team.team"
            data-testid="standings-row"
          >
<<<<<<< HEAD
            <td class="px-6 py-4 whitespace-nowrap text-sm text-gray-500">
=======
            <td
              class="px-1 sm:px-2 md:px-6 py-3 md:py-4 whitespace-nowrap text-sm text-gray-500"
            >
>>>>>>> 378f2bd6
              {{ index + 1 }}
            </td>
            <td
              class="px-2 sm:px-4 md:px-6 py-3 md:py-4 text-xs sm:text-sm font-medium text-gray-900 max-w-[100px] sm:max-w-[140px] md:max-w-none md:whitespace-nowrap"
            >
              {{ getTeamDisplayName(team.team) }}
            </td>
            <td
              class="px-2 sm:px-4 md:px-6 py-3 md:py-4 whitespace-nowrap text-sm text-center text-gray-500"
            >
              {{ team.played }}
            </td>
            <td
              class="px-2 sm:px-4 md:px-6 py-3 md:py-4 whitespace-nowrap text-sm text-center text-gray-500"
            >
              {{ team.wins }}
            </td>
            <td
              class="px-2 sm:px-4 md:px-6 py-3 md:py-4 whitespace-nowrap text-sm text-center text-gray-500"
            >
              {{ team.draws }}
            </td>
            <td
              class="px-2 sm:px-4 md:px-6 py-3 md:py-4 whitespace-nowrap text-sm text-center text-gray-500"
            >
              {{ team.losses }}
            </td>
            <td
              class="hidden md:table-cell px-2 sm:px-4 md:px-6 py-3 md:py-4 whitespace-nowrap text-sm text-center text-gray-500"
            >
              {{ team.goals_for }}
            </td>
            <td
              class="hidden md:table-cell px-2 sm:px-4 md:px-6 py-3 md:py-4 whitespace-nowrap text-sm text-center text-gray-500"
            >
              {{ team.goals_against }}
            </td>
            <td
              class="hidden md:table-cell px-2 sm:px-4 md:px-6 py-3 md:py-4 whitespace-nowrap text-sm text-center text-gray-500"
            >
              {{ team.goal_difference }}
            </td>
            <td
              class="px-2 sm:px-4 md:px-6 py-3 md:py-4 whitespace-nowrap text-sm text-center font-medium text-gray-900"
            >
              {{ team.points }}
            </td>
          </tr>
        </tbody>
      </table>
    </div>
  </div>
</template>

<script>
import { ref, onMounted, watch, computed } from 'vue';
import { useAuthStore } from '../stores/auth';
import { getApiBaseUrl } from '../config/api';

export default {
  name: 'LeagueTable',
  setup() {
    const authStore = useAuthStore();
    const tableData = ref([]);
    const teams = ref([]); // Store all teams for name→id mapping
    const ageGroups = ref([]);
    const leagues = ref([]);
    const divisions = ref([]);
    const allDivisions = ref([]); // Store all divisions for filtering
    const seasons = ref([]);
    const selectedAgeGroupId = ref(2); // Default to U14
    const selectedLeagueId = ref(null); // Default to first league
    const selectedDivisionId = ref(1); // Default to Northeast
    const selectedSeasonId = ref(2); // Default to 2024-2025
    const error = ref(null);
    const loading = ref(true);

    // Computed property for selected league name
    const selectedLeagueName = computed(() => {
      const league = leagues.value.find(l => l.id === selectedLeagueId.value);
      return league ? league.name : '';
    });

    const fetchAgeGroups = async () => {
      try {
        const data = await authStore.apiRequest(
          `${getApiBaseUrl()}/api/age-groups`
        );
        ageGroups.value = data.sort((a, b) => a.name.localeCompare(b.name));

        // Set U14 as default if available
        const u14 = data.find(ag => ag.name === 'U14');
        if (u14) {
          selectedAgeGroupId.value = u14.id;
        }
      } catch (err) {
        console.error('Error fetching age groups:', err);
      }
    };

    const fetchTeams = async () => {
      try {
        const data = await authStore.apiRequest(`${getApiBaseUrl()}/api/teams`);
        teams.value = data;
      } catch (err) {
        console.error('Error fetching teams:', err);
      }
    };

    const fetchLeagues = async () => {
      try {
        const data = await authStore.apiRequest(
          `${getApiBaseUrl()}/api/leagues`
        );
        leagues.value = data.sort((a, b) => a.name.localeCompare(b.name));

        // Set Homegrown as default if available
        const homegrown = data.find(l => l.name === 'Homegrown');
        if (homegrown) {
          selectedLeagueId.value = homegrown.id;
        } else if (data.length > 0) {
          selectedLeagueId.value = data[0].id;
        }
      } catch (err) {
        console.error('Error fetching leagues:', err);
      }
    };

    const filterDivisionsByLeague = () => {
      console.log('Filtering divisions by league:', {
        selectedLeagueId: selectedLeagueId.value,
        allDivisionsCount: allDivisions.value.length,
      });

      if (selectedLeagueId.value) {
        divisions.value = allDivisions.value.filter(
          d => Number(d.league_id) === Number(selectedLeagueId.value)
        );

        console.log('Filtered divisions:', {
          filteredCount: divisions.value.length,
          divisions: divisions.value.map(d => ({
            id: d.id,
            name: d.name,
            league_id: d.league_id,
          })),
        });

        // Reset division selection if current division is not in filtered list
        if (!divisions.value.find(d => d.id === selectedDivisionId.value)) {
          if (divisions.value.length > 0) {
            selectedDivisionId.value = divisions.value[0].id;
            console.log('Auto-selected division:', selectedDivisionId.value);
          }
        }
      } else {
        divisions.value = allDivisions.value;
      }
    };

    const fetchDivisions = async () => {
      try {
        const data = await authStore.apiRequest(
          `${getApiBaseUrl()}/api/divisions`
        );
        allDivisions.value = data.sort((a, b) => a.name.localeCompare(b.name));

        // Filter divisions by selected league
        filterDivisionsByLeague();

        // Set Northeast as default if available in filtered divisions
        const northeast = divisions.value.find(d => d.name === 'Northeast');
        if (northeast) {
          selectedDivisionId.value = northeast.id;
        } else if (divisions.value.length > 0) {
          selectedDivisionId.value = divisions.value[0].id;
        }
      } catch (err) {
        console.error('Error fetching divisions:', err);
      }
    };

    const fetchSeasons = async () => {
      try {
        const data = await authStore.apiRequest(
          `${getApiBaseUrl()}/api/seasons`
        );
        // Sort seasons by start date (most recent first)
        seasons.value = data.sort(
          (a, b) => new Date(b.start_date) - new Date(a.start_date)
        );

        // Set 2025-2026 as default if available
        const currentSeason = data.find(s => s.name === '2025-2026');
        if (currentSeason) {
          selectedSeasonId.value = currentSeason.id;
        }
      } catch (err) {
        console.error('Error fetching seasons:', err);
      }
    };

    const formatSeasonDates = season => {
      const startYear = new Date(season.start_date).getFullYear();
      const endYear = new Date(season.end_date).getFullYear();
      return `${startYear}-${endYear}`;
    };

    // Get team display name - now just returns the team name directly
    // Teams are scoped by league in the new clubs architecture
    const getTeamDisplayName = teamName => {
      return teamName;
    };

    const fetchTableData = async () => {
      loading.value = true;
      console.log('Fetching table data...', {
        seasonId: selectedSeasonId.value,
        ageGroupId: selectedAgeGroupId.value,
        divisionId: selectedDivisionId.value,
      });
      try {
        const url = `${getApiBaseUrl()}/api/table?season_id=${selectedSeasonId.value}&age_group_id=${selectedAgeGroupId.value}&division_id=${selectedDivisionId.value}`;

        const data = await authStore.apiRequest(url);
        console.log('Table data received:', data);

        tableData.value = data;
        console.log('Table data set:', tableData.value);
      } catch (err) {
        console.error('Error fetching table data:', err);
        error.value = err.message;
      } finally {
        loading.value = false;
      }
    };

    // Watch for league changes to filter divisions and fetch team aliases
    watch(selectedLeagueId, () => {
      filterDivisionsByLeague();
    });

    // Watch for changes in filters and refetch data
    watch([selectedSeasonId, selectedAgeGroupId, selectedDivisionId], () => {
      fetchTableData();
    });

    onMounted(async () => {
      console.log('LeagueTable component mounted');
      await Promise.all([
        fetchAgeGroups(),
        fetchLeagues(),
        fetchSeasons(),
        fetchTeams(),
      ]);
      // Fetch divisions after leagues are loaded so we can filter by default league
      await fetchDivisions();

      // For non-admins, auto-select based on their team's league and division
      if (!authStore.isAdmin.value && authStore.userTeamId.value) {
        try {
          // Fetch the user's team to get its league and division
          const teams = await authStore.apiRequest(
            `${getApiBaseUrl()}/api/teams`
          );
          const userTeam = teams.find(t => t.id === authStore.userTeamId.value);

          if (userTeam) {
            // Get division for selected age group
            // Ensure type-safe lookup: divisions_by_age_group uses string keys
            const division =
              userTeam.divisions_by_age_group[String(selectedAgeGroupId.value)];
            if (division) {
              selectedLeagueId.value = division.league_id;
              selectedDivisionId.value = division.id;

              // Re-filter divisions by league
              filterDivisionsByLeague();
            }
          }
        } catch (err) {
          console.error('Error fetching user team info:', err);
        }
      }

      fetchTableData();
    });

    return {
      tableData,
      ageGroups,
      leagues,
      divisions,
      seasons,
      selectedAgeGroupId,
      selectedLeagueId,
      selectedLeagueName,
      selectedDivisionId,
      selectedSeasonId,
      formatSeasonDates,
      getTeamDisplayName,
      error,
      loading,
      authStore,
    };
  },
};
</script><|MERGE_RESOLUTION|>--- conflicted
+++ resolved
@@ -181,13 +181,9 @@
             :key="team.team"
             data-testid="standings-row"
           >
-<<<<<<< HEAD
-            <td class="px-6 py-4 whitespace-nowrap text-sm text-gray-500">
-=======
             <td
               class="px-1 sm:px-2 md:px-6 py-3 md:py-4 whitespace-nowrap text-sm text-gray-500"
             >
->>>>>>> 378f2bd6
               {{ index + 1 }}
             </td>
             <td
