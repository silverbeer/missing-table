--- conflicted
+++ resolved
@@ -156,8 +156,6 @@
                   placeholder="Tell us about your interest in Missing Table"
                 ></textarea>
               </div>
-<<<<<<< HEAD
-=======
               <!-- Honeypot field - hidden from humans, bots will fill it -->
               <div style="position: absolute; left: -9999px" aria-hidden="true">
                 <input
@@ -168,7 +166,6 @@
                   autocomplete="off"
                 />
               </div>
->>>>>>> 378f2bd6
               <div class="flex gap-3">
                 <button
                   type="submit"
@@ -300,10 +297,7 @@
       name: '',
       team: '',
       reason: '',
-<<<<<<< HEAD
-=======
       website: '', // Honeypot field - bots will fill this
->>>>>>> 378f2bd6
     });
     const inviteRequestSubmitting = ref(false);
     const inviteRequestMessage = ref('');
@@ -369,30 +363,6 @@
       inviteRequestMessage.value = '';
 
       try {
-<<<<<<< HEAD
-        // For now, just show a success message
-        // Backend endpoint will be added in Phase 2
-        // const response = await fetch(`${getApiBaseUrl()}/api/invite-requests`, {
-        //   method: 'POST',
-        //   headers: { 'Content-Type': 'application/json' },
-        //   body: JSON.stringify(inviteRequest.value),
-        // });
-
-        // Simulate success for now
-        await new Promise(resolve => setTimeout(resolve, 1000));
-
-        inviteRequestSuccess.value = true;
-        inviteRequestMessage.value =
-          "Thank you for your interest! We'll review your request and reach out soon.";
-
-        // Reset form
-        inviteRequest.value = {
-          email: '',
-          name: '',
-          team: '',
-          reason: '',
-        };
-=======
         const response = await fetch(`${getApiBaseUrl()}/api/invite-requests`, {
           method: 'POST',
           headers: { 'Content-Type': 'application/json' },
@@ -418,7 +388,6 @@
           inviteRequestMessage.value =
             data.detail || 'Failed to submit request. Please try again.';
         }
->>>>>>> 378f2bd6
       } catch (error) {
         inviteRequestSuccess.value = false;
         inviteRequestMessage.value =
